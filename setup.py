#!/usr/bin/env python3

"""ESPnet setup script."""

import os

from distutils.version import LooseVersion
from setuptools import find_packages
from setuptools import setup


requirements = {
    "install": [
        "setuptools>=38.5.1",
        "configargparse>=1.2.1",
        "typeguard>=2.7.0",
        "dataclasses; python_version < '3.7'",
        "humanfriendly",
        "scipy>=1.4.1",
        "matplotlib==3.1.0",
        "pillow>=6.1.0",
        "editdistance==0.5.2",
<<<<<<< HEAD
        "ctc-segmentation>=1.6.0",
=======
        "ctc-segmentation<1.6,>=1.4.0",
>>>>>>> c6270798
        "wandb",
        "filelock",
        # DNN related packages are installed by Makefile
        # 'torch==1.0.1'
        # "chainer==6.0.0",
        # 'cupy==6.0.0',
        "tensorboard>=1.14",  # For pytorch>=1.1.0
        "tensorboardX>=1.8",  # For pytorch<1.1.0
        # Signal processing related
        "librosa>=0.8.0",
        # Natural language processing related
        # FIXME(kamo): Sentencepiece 0.1.90 breaks backwardcompatibility?
        "sentencepiece<0.1.90,>=0.1.82",
        "nltk>=3.4.5",
        # File IO related
        "PyYAML>=5.1.2",
        "soundfile>=0.10.2",
        "h5py>=2.10.0",
        "kaldiio>=2.17.0",
        # TTS related
        "pyworld>=0.2.10",
        "espnet_tts_frontend",
        # ASR frontend related
        "nara_wpe>=0.0.5",
        "torch_complex",
        "pytorch_wpe",
    ],
    "recipe": [
        "espnet_model_zoo",
        "gdown",
        "resampy",
        "pysptk>=0.1.17",
        "morfessor",  # for zeroth-korean
        "youtube_dl",  # for laborotv
        "nnmnkwii",
        "museval>=0.2.1",
        "pystoi>=0.2.2",
        "mir-eval>=0.6",
        "fastdtw",
    ],
    "setup": ["numpy", "pytest-runner"],
    "test": [
        "pytest>=3.3.0",
        "pytest-timeouts>=1.2.1",
        "pytest-pythonpath>=0.7.3",
        "pytest-cov>=2.7.1",
        "hacking>=2.0.0",
        "mock>=2.0.0",
        "pycodestyle",
        "jsondiff>=1.2.0",
        "flake8>=3.7.8",
        "flake8-docstrings>=1.3.1",
        "black",
    ],
    "doc": [
        "Sphinx==2.1.2",
        "sphinx-rtd-theme>=0.2.4",
        "sphinx-argparse>=0.2.5",
        "commonmark==0.8.1",
        "recommonmark>=0.4.0",
        "travis-sphinx>=2.0.1",
        "nbsphinx>=0.4.2",
        "sphinx-markdown-tables>=0.0.12",
    ],
}
try:
    # NOTE(kamo): These packages are not listed if installing from the PyPI server
    import torch

    if LooseVersion(torch.__version__) >= LooseVersion("1.1.0"):
        requirements["install"].append("torch_optimizer")
    if LooseVersion(torch.__version__) >= LooseVersion("1.5.1"):
        requirements["install"].append("fairscale")

    if LooseVersion(torch.__version__) >= LooseVersion("1.8.1"):
        requirements["install"].append("torchaudio==0.8.1")
    elif LooseVersion(torch.__version__) >= LooseVersion("1.8.0"):
        requirements["install"].append("torchaudio==0.8.0")
    elif LooseVersion(torch.__version__) >= LooseVersion("1.7.1"):
        requirements["install"].append("torchaudio==0.7.2")
    elif LooseVersion(torch.__version__) >= LooseVersion("1.7.0"):
        requirements["install"].append("torchaudio==0.7.0")
    elif LooseVersion(torch.__version__) >= LooseVersion("1.6.0"):
        # Due to https://github.com/pytorch/pytorch/issues/42213,
        # use torchaudio.functional.istft instead of torch.functional.istft
        requirements["install"].append("torchaudio==0.6.0")
    elif LooseVersion(torch.__version__) >= LooseVersion("1.5.1"):
        requirements["install"].append("torchaudio==0.5.1")
    elif LooseVersion(torch.__version__) >= LooseVersion("1.5.0"):
        requirements["install"].append("torchaudio==0.5.0")
    elif LooseVersion(torch.__version__) >= LooseVersion("1.4.0"):
        requirements["install"].append("torchaudio==0.4.0")
    elif LooseVersion(torch.__version__) >= LooseVersion("1.3.1"):
        requirements["install"].append("torchaudio==0.3.2")
    elif LooseVersion(torch.__version__) >= LooseVersion("1.3.0"):
        requirements["install"].append("torchaudio==0.3.1")
    elif LooseVersion(torch.__version__) >= LooseVersion("1.2.0"):
        requirements["install"].append("torchaudio==0.3.0")

    del torch
except ImportError:
    pass

install_requires = requirements["install"]
setup_requires = requirements["setup"]
tests_require = requirements["test"]
extras_require = {
    k: v for k, v in requirements.items() if k not in ["install", "setup"]
}

dirname = os.path.dirname(__file__)
version_file = os.path.join(dirname, "espnet", "version.txt")
with open(version_file, "r") as f:
    version = f.read().strip()
setup(
    name="espnet",
    version=version,
    url="http://github.com/espnet/espnet",
    author="Shinji Watanabe",
    author_email="shinjiw@ieee.org",
    description="ESPnet: end-to-end speech processing toolkit",
    long_description=open(os.path.join(dirname, "README.md"), encoding="utf-8").read(),
    long_description_content_type="text/markdown",
    license="Apache Software License",
    packages=find_packages(include=["espnet*"]),
    package_data={"espnet": ["version.txt"]},
    # #448: "scripts" is inconvenient for developping because they are copied
    # scripts=get_all_scripts('espnet/bin'),
    install_requires=install_requires,
    setup_requires=setup_requires,
    tests_require=tests_require,
    extras_require=extras_require,
    python_requires=">=3.6.0",
    classifiers=[
        "Programming Language :: Python",
        "Programming Language :: Python :: 3",
        "Programming Language :: Python :: 3.6",
        "Programming Language :: Python :: 3.7",
        "Programming Language :: Python :: 3.8",
        "Development Status :: 5 - Production/Stable",
        "Intended Audience :: Science/Research",
        "Operating System :: POSIX :: Linux",
        "License :: OSI Approved :: Apache Software License",
        "Topic :: Software Development :: Libraries :: Python Modules",
    ],
)<|MERGE_RESOLUTION|>--- conflicted
+++ resolved
@@ -20,11 +20,7 @@
         "matplotlib==3.1.0",
         "pillow>=6.1.0",
         "editdistance==0.5.2",
-<<<<<<< HEAD
-        "ctc-segmentation>=1.6.0",
-=======
-        "ctc-segmentation<1.6,>=1.4.0",
->>>>>>> c6270798
+        "ctc-segmentation<1.8,>=1.6.0",
         "wandb",
         "filelock",
         # DNN related packages are installed by Makefile
