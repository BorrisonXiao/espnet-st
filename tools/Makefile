--- conflicted
+++ resolved
@@ -36,16 +36,8 @@
 	cd nkf; wget https://ja.osdn.net/dl/nkf/nkf-2.1.4.tar.gz
 	cd nkf; tar zxvf nkf-2.1.4.tar.gz; cd nkf-2.1.4; $(MAKE) prefix=.
 
-<<<<<<< HEAD
-venv/lib/python2.7/site-packages/torch: venv/bin/activate
-	. venv/bin/activate; pip install pip --upgrade; pip install torch==0.4.1
-
-warp-ctc: venv/lib/python2.7/site-packages/torch
+warp-ctc: virtualenv
 	git clone https://github.com/jnishi/warp-ctc.git
-=======
-warp-ctc: virtualenv
-	git clone -b follows-upstream https://github.com/jnishi/warp-ctc.git
->>>>>>> 7c8526eb
 	. venv/bin/activate; cd warp-ctc && mkdir build && cd build && cmake .. && make -j4 ; true
 	. venv/bin/activate; pip install cffi
 	. venv/bin/activate; cd warp-ctc/pytorch_binding && python setup.py install # maybe need to: apt-get install python-dev
