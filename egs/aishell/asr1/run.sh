#!/usr/bin/env bash

# Copyright 2017 Johns Hopkins University (Shinji Watanabe)
#  Apache 2.0  (http://www.apache.org/licenses/LICENSE-2.0)

. ./path.sh || exit 1;
. ./cmd.sh || exit 1;

# general configuration
backend=pytorch
stage=0        # start from 0 if you need to start from data preparation
stop_stage=100
ngpu=1         # number of gpus ("0" uses cpu, otherwise use gpu)
debugmode=1
dumpdir=dump   # directory to dump full features
N=0            # number of minibatches to be used (mainly for debugging). "0" uses all minibatches.
verbose=0      # verbose option
resume=        # Resume the training from snapshot

# feature configuration
do_delta=false

preprocess_config=
train_config=conf/train.yaml
lm_config=conf/lm.yaml
decode_config=conf/decode.yaml

# rnnlm related
lm_resume=         # specify a snapshot file to resume LM training
lmtag=             # tag for managing LMs

# ngram
ngramtag=
n_gram=4

# decoding parameter
recog_model=model.acc.best # set a model to be used for decoding: 'model.acc.best' or 'model.loss.best'
n_average=10

# data
data=/export/a05/xna/data
data_url=www.openslr.org/resources/33

# exp tag
tag="" # tag for managing experiments.

. utils/parse_options.sh || exit 1;

# Set bash to 'debug' mode, it will exit on :
# -e 'error', -u 'undefined variable', -o ... 'error in pipeline', -x 'print commands',
set -e
set -u
set -o pipefail

train_set=train_sp
train_dev=dev
recog_set="dev test"

if [ ${stage} -le -1 ] && [ ${stop_stage} -ge -1 ]; then
    echo "stage -1: Data Download"
    local/download_and_untar.sh ${data} ${data_url} data_aishell
    local/download_and_untar.sh ${data} ${data_url} resource_aishell
fi

if [ ${stage} -le 0 ] && [ ${stop_stage} -ge 0 ]; then
    ### Task dependent. You have to make data the following preparation part by yourself.
    ### But you can utilize Kaldi recipes in most cases
    echo "stage 0: Data preparation"
    local/aishell_data_prep.sh ${data}/data_aishell/wav ${data}/data_aishell/transcript
    # remove space in text
    for x in train dev test; do
        cp data/${x}/text data/${x}/text.org
        paste -d " " <(cut -f 1 -d" " data/${x}/text.org) <(cut -f 2- -d" " data/${x}/text.org | tr -d " ") \
            > data/${x}/text
        rm data/${x}/text.org
    done
fi

feat_tr_dir=${dumpdir}/${train_set}/delta${do_delta}; mkdir -p ${feat_tr_dir}
feat_dt_dir=${dumpdir}/${train_dev}/delta${do_delta}; mkdir -p ${feat_dt_dir}
if [ ${stage} -le 1 ] && [ ${stop_stage} -ge 1 ]; then
    ### Task dependent. You have to design training and dev sets by yourself.
    ### But you can utilize Kaldi recipes in most cases
    echo "stage 1: Feature Generation"
    fbankdir=fbank
    # Generate the fbank features; by default 80-dimensional fbanks with pitch on each frame
    steps/make_fbank_pitch.sh --cmd "$train_cmd" --nj 32 --write_utt2num_frames true \
        data/train exp/make_fbank/train ${fbankdir}
    utils/fix_data_dir.sh data/train
    steps/make_fbank_pitch.sh --cmd "$train_cmd" --nj 10 --write_utt2num_frames true \
        data/dev exp/make_fbank/dev ${fbankdir}
    utils/fix_data_dir.sh data/dev
    steps/make_fbank_pitch.sh --cmd "$train_cmd" --nj 10 --write_utt2num_frames true \
        data/test exp/make_fbank/test ${fbankdir}
    utils/fix_data_dir.sh data/test

    # speed-perturbed
    utils/perturb_data_dir_speed.sh 0.9 data/train data/temp1
    utils/perturb_data_dir_speed.sh 1.0 data/train data/temp2
    utils/perturb_data_dir_speed.sh 1.1 data/train data/temp3
    utils/combine_data.sh --extra-files utt2uniq data/${train_set} data/temp1 data/temp2 data/temp3
    rm -r data/temp1 data/temp2 data/temp3
    steps/make_fbank_pitch.sh --cmd "$train_cmd" --nj 32 --write_utt2num_frames true \
        data/${train_set} exp/make_fbank/${train_set} ${fbankdir}
    utils/fix_data_dir.sh data/${train_set}

    # compute global CMVN
    compute-cmvn-stats scp:data/${train_set}/feats.scp data/${train_set}/cmvn.ark

    # dump features for training
    split_dir=$(echo $PWD | awk -F "/" '{print $NF "/" $(NF-1)}')
    if [[ $(hostname -f) == *.clsp.jhu.edu ]] && [ ! -d ${feat_tr_dir}/storage ]; then
    utils/create_split_dir.pl \
        /export/a{11,12,13,14}/${USER}/espnet-data/egs/${split_dir}/dump/${train_set}/delta${do_delta}/storage \
        ${feat_tr_dir}/storage
    fi
    if [[ $(hostname -f) == *.clsp.jhu.edu ]] && [ ! -d ${feat_dt_dir}/storage ]; then
    utils/create_split_dir.pl \
        /export/a{11,12,13,14}/${USER}/espnet-data/egs/${split_dir}/dump/${train_dev}/delta${do_delta}/storage \
        ${feat_dt_dir}/storage
    fi
    dump.sh --cmd "$train_cmd" --nj 32 --do_delta ${do_delta} \
        data/${train_set}/feats.scp data/${train_set}/cmvn.ark exp/dump_feats/train ${feat_tr_dir}
    for rtask in ${recog_set}; do
        feat_recog_dir=${dumpdir}/${rtask}/delta${do_delta}; mkdir -p ${feat_recog_dir}
        dump.sh --cmd "$train_cmd" --nj 10 --do_delta ${do_delta} \
            data/${rtask}/feats.scp data/${train_set}/cmvn.ark exp/dump_feats/recog/${rtask} \
            ${feat_recog_dir}
    done
fi

dict=data/lang_1char/${train_set}_units.txt
echo "dictionary: ${dict}"
if [ ${stage} -le 2 ] && [ ${stop_stage} -ge 2 ]; then
    ### Task dependent. You have to check non-linguistic symbols used in the corpus.
    echo "stage 2: Dictionary and Json Data Preparation"
    mkdir -p data/lang_1char/

    echo "make a dictionary"
    echo "<unk> 1" > ${dict} # <unk> must be 1, 0 will be used for "blank" in CTC
    text2token.py -s 1 -n 1 data/${train_set}/text | cut -f 2- -d" " | tr " " "\n" \
    | sort | uniq | grep -v -e '^\s*$' | awk '{print $0 " " NR+1}' >> ${dict}
    wc -l ${dict}

    echo "make json files"
    data2json.sh --feat ${feat_tr_dir}/feats.scp \
		 data/${train_set} ${dict} > ${feat_tr_dir}/data.json
    for rtask in ${recog_set}; do
        feat_recog_dir=${dumpdir}/${rtask}/delta${do_delta}
        data2json.sh --feat ${feat_recog_dir}/feats.scp \
		     data/${rtask} ${dict} > ${feat_recog_dir}/data.json
    done
fi

# you can skip this and remove --rnnlm option in the recognition (stage 5)
if [ -z ${lmtag} ]; then
    lmtag=$(basename ${lm_config%.*})
fi
lmexpname=train_rnnlm_${backend}_${lmtag}
lmexpdir=exp/${lmexpname}
mkdir -p ${lmexpdir}

ngramexpname=train_ngram
ngramexpdir=exp/${ngramexpname}
if [ -z ${ngramtag} ]; then
    ngramtag=${n_gram}
fi
mkdir -p ${ngramexpdir}

if [ ${stage} -le 3 ] && [ ${stop_stage} -ge 3 ]; then
    echo "stage 3: LM Preparation"
    lmdatadir=data/local/lm_train
    mkdir -p ${lmdatadir}
    text2token.py -s 1 -n 1 data/train/text | cut -f 2- -d" " \
        > ${lmdatadir}/train.txt
    text2token.py -s 1 -n 1 data/${train_dev}/text | cut -f 2- -d" " \
        > ${lmdatadir}/valid.txt

    ${cuda_cmd} --gpu ${ngpu} ${lmexpdir}/train.log \
        lm_train.py \
        --config ${lm_config} \
        --ngpu ${ngpu} \
        --backend ${backend} \
        --verbose 1 \
        --outdir ${lmexpdir} \
        --tensorboard-dir tensorboard/${lmexpname} \
        --train-label ${lmdatadir}/train.txt \
        --valid-label ${lmdatadir}/valid.txt \
        --resume ${lm_resume} \
        --dict ${dict}
    
    lmplz --discount_fallback -o ${n_gram} <${lmdatadir}/train.txt > ${ngramexpdir}/${n_gram}gram.arpa
    build_binary -s ${ngramexpdir}/${n_gram}gram.arpa ${ngramexpdir}/${n_gram}gram.bin
fi


if [ -z ${tag} ]; then
    expname=${train_set}_${backend}_$(basename ${train_config%.*})
    if ${do_delta}; then
        expname=${expname}_delta
    fi
    if [ -n "${preprocess_config}" ]; then
        expname=${expname}_$(basename ${preprocess_config%.*})
    fi
else
    expname=${train_set}_${backend}_${tag}
fi
expdir=exp/${expname}
mkdir -p ${expdir}

if [ ${stage} -le 4 ] && [ ${stop_stage} -ge 4 ]; then
    echo "stage 4: Network Training"
    ${cuda_cmd} --gpu ${ngpu} ${expdir}/train.log \
        asr_train.py \
        --config ${train_config} \
        --preprocess-conf ${preprocess_config} \
        --ngpu ${ngpu} \
        --backend ${backend} \
        --outdir ${expdir}/results \
        --tensorboard-dir tensorboard/${expname} \
        --debugmode ${debugmode} \
        --dict ${dict} \
        --debugdir ${expdir} \
        --minibatches ${N} \
        --verbose ${verbose} \
        --resume ${resume} \
        --train-json ${feat_tr_dir}/data.json \
        --valid-json ${feat_dt_dir}/data.json
fi

if [ ${stage} -le 5 ] && [ ${stop_stage} -ge 5 ]; then
    echo "stage 5: Decoding"
    nj=32
<<<<<<< HEAD
    if [[ $(get_yaml.py ${train_config} model-module) = *transformer* ]]; then
=======
    if [[ $(get_yaml.py ${train_config} model-module) = *transformer* ]] || \
           [[ $(get_yaml.py ${train_config} model-module) = *conformer* ]] || \
           [[ $(get_yaml.py ${train_config} etype) = custom ]] || \
           [[ $(get_yaml.py ${train_config} dtype) = custom ]]; then
>>>>>>> 36b62ae4
        recog_model=model.last${n_average}.avg.best
        average_checkpoints.py --backend ${backend} \
        		       --snapshots ${expdir}/results/snapshot.ep.* \
        		       --out ${expdir}/results/${recog_model} \
        		       --num ${n_average}
    fi
    pids=() # initialize pids
    for rtask in ${recog_set}; do
    (
        decode_dir=decode_${rtask}_$(basename ${decode_config%.*})_${lmtag}_${ngramtag}
        feat_recog_dir=${dumpdir}/${rtask}/delta${do_delta}

        # split data
        splitjson.py --parts ${nj} ${feat_recog_dir}/data.json

        #### use CPU for decoding
        ngpu=0

        ${decode_cmd} JOB=1:${nj} ${expdir}/${decode_dir}/log/decode.JOB.log \
            asr_recog.py \
            --config ${decode_config} \
            --ngpu ${ngpu} \
            --backend ${backend} \
            --batchsize 0 \
            --recog-json ${feat_recog_dir}/split${nj}utt/data.JOB.json \
            --result-label ${expdir}/${decode_dir}/data.JOB.json \
            --model ${expdir}/results/${recog_model}  \
            --rnnlm ${lmexpdir}/rnnlm.model.best \
            --ngram-model ${ngramexpdir}/${n_gram}gram.bin \
            --api v2

        score_sclite.sh ${expdir}/${decode_dir} ${dict}

    ) &
    pids+=($!) # store background pids
    done
    i=0; for pid in "${pids[@]}"; do wait ${pid} || ((++i)); done
    [ ${i} -gt 0 ] && echo "$0: ${i} background jobs are failed." && false
    echo "Finished"
fi<|MERGE_RESOLUTION|>--- conflicted
+++ resolved
@@ -231,14 +231,10 @@
 if [ ${stage} -le 5 ] && [ ${stop_stage} -ge 5 ]; then
     echo "stage 5: Decoding"
     nj=32
-<<<<<<< HEAD
-    if [[ $(get_yaml.py ${train_config} model-module) = *transformer* ]]; then
-=======
     if [[ $(get_yaml.py ${train_config} model-module) = *transformer* ]] || \
            [[ $(get_yaml.py ${train_config} model-module) = *conformer* ]] || \
            [[ $(get_yaml.py ${train_config} etype) = custom ]] || \
            [[ $(get_yaml.py ${train_config} dtype) = custom ]]; then
->>>>>>> 36b62ae4
         recog_model=model.last${n_average}.avg.best
         average_checkpoints.py --backend ${backend} \
         		       --snapshots ${expdir}/results/snapshot.ep.* \
