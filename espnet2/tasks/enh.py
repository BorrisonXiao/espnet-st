import argparse
from typing import Callable
from typing import Collection
from typing import Dict
from typing import List
from typing import Optional
from typing import Tuple

import numpy as np
import torch
from typeguard import check_argument_types
from typeguard import check_return_type

from espnet2.enh.decoder.abs_decoder import AbsDecoder
from espnet2.enh.decoder.conv_decoder import ConvDecoder
from espnet2.enh.decoder.null_decoder import NullDecoder
from espnet2.enh.decoder.stft_decoder import STFTDecoder
from espnet2.enh.encoder.abs_encoder import AbsEncoder
from espnet2.enh.encoder.conv_encoder import ConvEncoder
from espnet2.enh.encoder.null_encoder import NullEncoder
from espnet2.enh.encoder.stft_encoder import STFTEncoder
from espnet2.enh.espnet_model import ESPnetEnhancementModel
from espnet2.enh.loss.criterions.abs_loss import AbsEnhLoss
<<<<<<< HEAD
from espnet2.enh.loss.criterions.tf_domain import FrequencyDomainDPCL
=======
from espnet2.enh.loss.criterions.tf_domain import FrequencyDomainAbsCoherence
>>>>>>> 0ae37738
from espnet2.enh.loss.criterions.tf_domain import FrequencyDomainL1
from espnet2.enh.loss.criterions.tf_domain import FrequencyDomainMSE
from espnet2.enh.loss.criterions.time_domain import CISDRLoss
from espnet2.enh.loss.criterions.time_domain import SDRLoss
from espnet2.enh.loss.criterions.time_domain import SISNRLoss
from espnet2.enh.loss.criterions.time_domain import SNRLoss
from espnet2.enh.loss.criterions.time_domain import TimeDomainL1
from espnet2.enh.loss.criterions.time_domain import TimeDomainMSE
from espnet2.enh.loss.wrappers.abs_wrapper import AbsLossWrapper
from espnet2.enh.loss.wrappers.dpcl_solver import DPCLSolver
from espnet2.enh.loss.wrappers.fixed_order import FixedOrderSolver
from espnet2.enh.loss.wrappers.multilayer_pit_solver import MultiLayerPITSolver
from espnet2.enh.loss.wrappers.pit_solver import PITSolver
from espnet2.enh.separator.abs_separator import AbsSeparator
from espnet2.enh.separator.asteroid_models import AsteroidModel_Converter
from espnet2.enh.separator.conformer_separator import ConformerSeparator
from espnet2.enh.separator.dan_separator import DANSeparator
from espnet2.enh.separator.dc_crn_separator import DC_CRNSeparator
from espnet2.enh.separator.dccrn_separator import DCCRNSeparator
from espnet2.enh.separator.dpcl_e2e_separator import DPCLE2ESeparator
from espnet2.enh.separator.dpcl_separator import DPCLSeparator
from espnet2.enh.separator.dprnn_separator import DPRNNSeparator
from espnet2.enh.separator.fasnet_separator import FaSNetSeparator
from espnet2.enh.separator.neural_beamformer import NeuralBeamformer
from espnet2.enh.separator.rnn_separator import RNNSeparator
from espnet2.enh.separator.skim_separator import SkiMSeparator
from espnet2.enh.separator.svoice_separator import SVoiceSeparator
from espnet2.enh.separator.tcn_separator import TCNSeparator
from espnet2.enh.separator.transformer_separator import TransformerSeparator
from espnet2.tasks.abs_task import AbsTask
from espnet2.torch_utils.initialize import initialize
from espnet2.train.class_choices import ClassChoices
from espnet2.train.collate_fn import CommonCollateFn
from espnet2.train.trainer import Trainer
from espnet2.utils.get_default_kwargs import get_default_kwargs
from espnet2.utils.nested_dict_action import NestedDictAction
from espnet2.utils.types import str2bool
from espnet2.utils.types import str_or_none

encoder_choices = ClassChoices(
    name="encoder",
    classes=dict(stft=STFTEncoder, conv=ConvEncoder, same=NullEncoder),
    type_check=AbsEncoder,
    default="stft",
)

separator_choices = ClassChoices(
    name="separator",
    classes=dict(
        asteroid=AsteroidModel_Converter,
        conformer=ConformerSeparator,
        dc_crn=DC_CRNSeparator,
        dccrn=DCCRNSeparator,
        dprnn=DPRNNSeparator,
        fasnet=FaSNetSeparator,
        rnn=RNNSeparator,
        skim=SkiMSeparator,
        svoice=SVoiceSeparator,
        tcn=TCNSeparator,
        transformer=TransformerSeparator,
<<<<<<< HEAD
        conformer=ConformerSeparator,
        dpcl=DPCLSeparator,
        dpcl_e2e=DPCLE2ESeparator,
        dan=DANSeparator,
=======
>>>>>>> 0ae37738
        wpe_beamformer=NeuralBeamformer,
    ),
    type_check=AbsSeparator,
    default="rnn",
)

decoder_choices = ClassChoices(
    name="decoder",
    classes=dict(stft=STFTDecoder, conv=ConvDecoder, same=NullDecoder),
    type_check=AbsDecoder,
    default="stft",
)

loss_wrapper_choices = ClassChoices(
    name="loss_wrappers",
    classes=dict(
        pit=PITSolver,
        fixed_order=FixedOrderSolver,
        multilayer_pit=MultiLayerPITSolver,
        dpcl=DPCLSolver,
    ),
    type_check=AbsLossWrapper,
    default=None,
)

criterion_choices = ClassChoices(
    name="criterions",
    classes=dict(
        ci_sdr=CISDRLoss,
        coh=FrequencyDomainAbsCoherence,
        sdr=SDRLoss,
        si_snr=SISNRLoss,
        snr=SNRLoss,
        l1=FrequencyDomainL1,
<<<<<<< HEAD
        dpcl=FrequencyDomainDPCL,
=======
        l1_fd=FrequencyDomainL1,
        l1_td=TimeDomainL1,
        mse=FrequencyDomainMSE,
        mse_fd=FrequencyDomainMSE,
        mse_td=TimeDomainMSE,
>>>>>>> 0ae37738
    ),
    type_check=AbsEnhLoss,
    default=None,
)

MAX_REFERENCE_NUM = 100


class EnhancementTask(AbsTask):
    # If you need more than one optimizers, change this value
    num_optimizers: int = 1

    class_choices_list = [
        # --encoder and --encoder_conf
        encoder_choices,
        # --separator and --separator_conf
        separator_choices,
        # --decoder and --decoder_conf
        decoder_choices,
    ]

    # If you need to modify train() or eval() procedures, change Trainer class here
    trainer = Trainer

    @classmethod
    def add_task_arguments(cls, parser: argparse.ArgumentParser):
        group = parser.add_argument_group(description="Task related")

        # NOTE(kamo): add_arguments(..., required=True) can't be used
        # to provide --print_config mode. Instead of it, do as
        # required = parser.get_default("required")

        group.add_argument(
            "--init",
            type=lambda x: str_or_none(x.lower()),
            default=None,
            help="The initialization method",
            choices=[
                "chainer",
                "xavier_uniform",
                "xavier_normal",
                "kaiming_uniform",
                "kaiming_normal",
                None,
            ],
        )

        group.add_argument(
            "--model_conf",
            action=NestedDictAction,
            default=get_default_kwargs(ESPnetEnhancementModel),
            help="The keyword arguments for model class.",
        )

        group.add_argument(
            "--criterions",
            action=NestedDictAction,
            default=[
                {
                    "name": "si_snr",
                    "conf": {},
                    "wrapper": "fixed_order",
                    "wrapper_conf": {},
                },
            ],
            help="The criterions binded with the loss wrappers.",
        )

        group = parser.add_argument_group(description="Preprocess related")
        group.add_argument(
            "--use_preprocessor",
            type=str2bool,
            default=False,
            help="Apply preprocessing to data or not",
        )

        for class_choices in cls.class_choices_list:
            # Append --<name> and --<name>_conf.
            # e.g. --encoder and --encoder_conf
            class_choices.add_arguments(group)

    @classmethod
    def build_collate_fn(
        cls, args: argparse.Namespace, train: bool
    ) -> Callable[
        [Collection[Tuple[str, Dict[str, np.ndarray]]]],
        Tuple[List[str], Dict[str, torch.Tensor]],
    ]:
        assert check_argument_types()

        return CommonCollateFn(float_pad_value=0.0, int_pad_value=0)

    @classmethod
    def build_preprocess_fn(
        cls, args: argparse.Namespace, train: bool
    ) -> Optional[Callable[[str, Dict[str, np.array]], Dict[str, np.ndarray]]]:
        assert check_argument_types()
        retval = None
        assert check_return_type(retval)
        return retval

    @classmethod
    def required_data_names(
        cls, train: bool = True, inference: bool = False
    ) -> Tuple[str, ...]:
        if not inference:
            retval = ("speech_mix", "speech_ref1")
        else:
            # Recognition mode
            retval = ("speech_mix",)
        return retval

    @classmethod
    def optional_data_names(
        cls, train: bool = True, inference: bool = False
    ) -> Tuple[str, ...]:
        retval = ["dereverb_ref{}".format(n) for n in range(1, MAX_REFERENCE_NUM + 1)]
        retval += ["speech_ref{}".format(n) for n in range(2, MAX_REFERENCE_NUM + 1)]
        retval += ["noise_ref{}".format(n) for n in range(1, MAX_REFERENCE_NUM + 1)]
        retval = tuple(retval)
        assert check_return_type(retval)
        return retval

    @classmethod
    def build_model(cls, args: argparse.Namespace) -> ESPnetEnhancementModel:
        assert check_argument_types()

        encoder = encoder_choices.get_class(args.encoder)(**args.encoder_conf)
        separator = separator_choices.get_class(args.separator)(
            encoder.output_dim, **args.separator_conf
        )
        decoder = decoder_choices.get_class(args.decoder)(**args.decoder_conf)

        loss_wrappers = []

        if getattr(args, "criterions", None) is not None:
            # This check is for the compatibility when load models
            # that packed by older version
            for ctr in args.criterions:
                criterion = criterion_choices.get_class(ctr["name"])(**ctr["conf"])
                loss_wrapper = loss_wrapper_choices.get_class(ctr["wrapper"])(
                    criterion=criterion, **ctr["wrapper_conf"]
                )
                loss_wrappers.append(loss_wrapper)

        # 1. Build model
        model = ESPnetEnhancementModel(
            encoder=encoder,
            separator=separator,
            decoder=decoder,
            loss_wrappers=loss_wrappers,
            **args.model_conf
        )

        # FIXME(kamo): Should be done in model?
        # 2. Initialize
        if args.init is not None:
            initialize(model, args.init)

        assert check_return_type(model)
        return model<|MERGE_RESOLUTION|>--- conflicted
+++ resolved
@@ -21,11 +21,8 @@
 from espnet2.enh.encoder.stft_encoder import STFTEncoder
 from espnet2.enh.espnet_model import ESPnetEnhancementModel
 from espnet2.enh.loss.criterions.abs_loss import AbsEnhLoss
-<<<<<<< HEAD
+from espnet2.enh.loss.criterions.tf_domain import FrequencyDomainAbsCoherence
 from espnet2.enh.loss.criterions.tf_domain import FrequencyDomainDPCL
-=======
-from espnet2.enh.loss.criterions.tf_domain import FrequencyDomainAbsCoherence
->>>>>>> 0ae37738
 from espnet2.enh.loss.criterions.tf_domain import FrequencyDomainL1
 from espnet2.enh.loss.criterions.tf_domain import FrequencyDomainMSE
 from espnet2.enh.loss.criterions.time_domain import CISDRLoss
@@ -86,13 +83,9 @@
         svoice=SVoiceSeparator,
         tcn=TCNSeparator,
         transformer=TransformerSeparator,
-<<<<<<< HEAD
-        conformer=ConformerSeparator,
         dpcl=DPCLSeparator,
         dpcl_e2e=DPCLE2ESeparator,
         dan=DANSeparator,
-=======
->>>>>>> 0ae37738
         wpe_beamformer=NeuralBeamformer,
     ),
     type_check=AbsSeparator,
@@ -127,15 +120,12 @@
         si_snr=SISNRLoss,
         snr=SNRLoss,
         l1=FrequencyDomainL1,
-<<<<<<< HEAD
         dpcl=FrequencyDomainDPCL,
-=======
         l1_fd=FrequencyDomainL1,
         l1_td=TimeDomainL1,
         mse=FrequencyDomainMSE,
         mse_fd=FrequencyDomainMSE,
         mse_td=TimeDomainMSE,
->>>>>>> 0ae37738
     ),
     type_check=AbsEnhLoss,
     default=None,
