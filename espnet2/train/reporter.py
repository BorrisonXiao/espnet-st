--- conflicted
+++ resolved
@@ -6,20 +6,13 @@
 import warnings
 from collections import defaultdict
 from contextlib import contextmanager
-<<<<<<< HEAD
-from distutils.version import LooseVersion
-=======
->>>>>>> 57c05436
 from pathlib import Path
 from typing import ContextManager, Dict, List, Optional, Sequence, Tuple, Union
 
 import humanfriendly
 import numpy as np
 import torch
-<<<<<<< HEAD
-=======
 from packaging.version import parse as V
->>>>>>> 57c05436
 from typeguard import check_argument_types, check_return_type
 
 Num = Union[float, int, complex, torch.Tensor, np.ndarray]
