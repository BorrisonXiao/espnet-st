# -*- coding: utf-8 -*-
# flake8: noqa
#
# ESPnet documentation build configuration file, created by
# sphinx-quickstart on Thu Dec  7 15:46:00 2017.
#
# This file is execfile()d with the current directory set to its
# containing dir.
#
# Note that not all possible configuration values are present in this
# autogenerated file.
#
# All configuration values have a default; values that are commented out
# serve to show the default.

# If extensions (or modules to document with autodoc) are in another directory,
# add these directories to sys.path here. If the directory is relative to the
# documentation root, use os.path.abspath to make it absolute, like shown here.
#
import os
import sys

sys.path.insert(0, os.path.abspath('../espnet/nets'))
sys.path.insert(0, os.path.abspath('../utils'))

# -- General configuration ------------------------------------------------

# If your documentation needs a minimal Sphinx version, state it here.
#
# needs_sphinx = '1.0'

# Add any Sphinx extension module names here, as strings. They can be
# extensions coming with Sphinx (named 'sphinx.ext.*') or your custom
# ones.
<<<<<<< HEAD
extensions = [
    "sphinx.ext.autodoc",
    'sphinx.ext.napoleon',
    'sphinx.ext.viewcode',
    "sphinx.ext.mathjax",
    "sphinxarg.ext",
]
=======
extensions = ["nbsphinx", "sphinx.ext.autodoc", "sphinxarg.ext", "sphinx.ext.mathjax"]
>>>>>>> b2c26e3a

# Add any paths that contain templates here, relative to this directory.
templates_path = ['_templates']

# The suffix(es) of source filenames.
# You can specify multiple suffix as a list of string:
#
# source_suffix = '.rst'
source_suffix = ['.rst', '.md']

# enable to markdown
from recommonmark.parser import CommonMarkParser

source_parsers = {
    '.md': CommonMarkParser,
}

# AutoStructify setting ref: https://qiita.com/pashango2/items/d1b379b699af85b529ce
from recommonmark.transform import AutoStructify

github_doc_root = 'https://github.com/rtfd/recommonmark/tree/master/doc/'


def setup(app):
    app.add_config_value('recommonmark_config', {
        'url_resolver': lambda url: github_doc_root + url,
        'auto_toc_tree_section': 'Contents',
    }, True)
    app.add_transform(AutoStructify)


# The master toctree document.
master_doc = 'index'

# General information about the project.
project = u'ESPnet'
copyright = u'2017, Shinji Watanabe'
author = u'Shinji Watanabe'

# The version info for the project you're documenting, acts as replacement for
# |version| and |release|, also used in various other places throughout the
# built documents.
#
# The short X.Y version.
import espnet
version = espnet.__version__
# The full version, including alpha/beta/rc tags.
release = espnet.__version__

# The language for content autogenerated by Sphinx. Refer to documentation
# for a list of supported languages.
#
# This is also used if you do content translation via gettext catalogs.
# Usually you set "language" from the command line for these cases.
language = None

# List of patterns, relative to source directory, that match files and
# directories to ignore when looking for source files.
# This patterns also effect to html_static_path and html_extra_path
exclude_patterns = [
    '_build', 'Thumbs.db', '.DS_Store', "README.md",
    # NOTE: becuase these genearate files are directly included
    # from the other files, we should exclude these files manually.
    "_gen/modules.rst",
    "_gen/utils_sh.rst",
    "_gen/utils_py.rst",
    "_gen/espnet_bin.rst",
    "_gen/espnet-bin.rst"
]

# The name of the Pygments (syntax highlighting) style to use.
pygments_style = 'sphinx'

# If true, `todo` and `todoList` produce output, else they produce nothing.
todo_include_todos = False

# -- Options for HTML output ----------------------------------------------

# The theme to use for HTML and HTML Help pages.  See the documentation for
# a list of builtin themes.
#

# html_theme = 'nature'
import sphinx_rtd_theme

html_theme = 'sphinx_rtd_theme'
html_theme_path = [sphinx_rtd_theme.get_html_theme_path()]

# Theme options are theme-specific and customize the look and feel of a theme
# further.  For a list of options available for each theme, see the
# documentation.
#
# html_theme_options = {}

# Add any paths that contain custom static files (such as style sheets) here,
# relative to this directory. They are copied after the builtin static files,
# so a file named "default.css" will overwrite the builtin "default.css".
# html_static_path = ['_static']

# Custom sidebar templates, must be a dictionary that maps document names
# to template names.
#
# This is required for the alabaster theme
# refs: http://alabaster.readthedocs.io/en/latest/installation.html#sidebars
html_sidebars = {
    '**': [
        'relations.html',  # needs 'show_related': True theme option to display
        'searchbox.html',
    ]
}

# -- Options for HTMLHelp output ------------------------------------------

# Output file base name for HTML help builder.
htmlhelp_basename = 'ESPnetdoc'

# -- Options for LaTeX output ---------------------------------------------

latex_elements = {
    # The paper size ('letterpaper' or 'a4paper').
    #
    # 'papersize': 'letterpaper',

    # The font size ('10pt', '11pt' or '12pt').
    #
    # 'pointsize': '10pt',

    # Additional stuff for the LaTeX preamble.
    #
    # 'preamble': '',

    # Latex figure (float) alignment
    #
    # 'figure_align': 'htbp',
}

# Grouping the document tree into LaTeX files. List of tuples
# (source start file, target name, title,
#  author, documentclass [howto, manual, or own class]).
latex_documents = [
    (master_doc, 'ESPnet.tex', u'ESPnet Documentation',
     u'Shinji Watanabe', 'manual'),
]

# -- Options for manual page output ---------------------------------------

# One entry per manual page. List of tuples
# (source start file, name, description, authors, manual section).
man_pages = [
    (master_doc, 'espnet', u'ESPnet Documentation',
     [author], 1)
]

# -- Options for Texinfo output -------------------------------------------

# Grouping the document tree into Texinfo files. List of tuples
# (source start file, target name, title, author,
#  dir menu entry, description, category)
texinfo_documents = [
    (master_doc, 'ESPnet', u'ESPnet Documentation',
     author, 'ESPnet', 'One line description of project.',
     'Miscellaneous'),
]<|MERGE_RESOLUTION|>--- conflicted
+++ resolved
@@ -32,17 +32,14 @@
 # Add any Sphinx extension module names here, as strings. They can be
 # extensions coming with Sphinx (named 'sphinx.ext.*') or your custom
 # ones.
-<<<<<<< HEAD
 extensions = [
+    "nbsphinx",
     "sphinx.ext.autodoc",
     'sphinx.ext.napoleon',
     'sphinx.ext.viewcode',
     "sphinx.ext.mathjax",
     "sphinxarg.ext",
 ]
-=======
-extensions = ["nbsphinx", "sphinx.ext.autodoc", "sphinxarg.ext", "sphinx.ext.mathjax"]
->>>>>>> b2c26e3a
 
 # Add any paths that contain templates here, relative to this directory.
 templates_path = ['_templates']
