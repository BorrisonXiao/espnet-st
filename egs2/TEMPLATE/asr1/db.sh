# Set the path of your corpus
# "downloads" means the corpus can be downloaded by the recipe automatically

AISHELL=downloads
AN4=downloads
DIRHA_ENGLISH_PHDEV=
DIRHA_WSJ=
DIRHA_WSJ_PROCESSED="${PWD}/data/local/dirha_wsj_processed"  # Output file path
DNS=
WSJ0=
WSJ1=
WSJCAM0=
REVERB=
REVERB_OUT="${PWD}/REVERB"  # Output file path
CHIME3=
CHIME4=
CSJDATATOP=
CSJVER=dvd  ## Set your CSJ format (dvd or usb).
            ## Usage    :
            ## Case DVD : We assume CSJ DVDs are copied in this directory with the names dvd1, dvd2,...,dvd17.
            ##            Necessary directory is dvd3 - dvd17.
            ##            e.g. $ ls $CSJDATATOP(DVD) => 00README.txt dvd1 dvd2 ... dvd17
            ##
            ## Case USB : Necessary directory is MORPH/SDB and WAV
            ##            e.g. $ ls $CSJDATATOP(USB) => 00README.txt DOC MORPH ... WAV fileList.csv
            ## Case merl :MERL setup. Necessary directory is WAV and sdb
CSMSC=downloads
HKUST1=
HKUST2=
HUI_ACG=downloads
LABOROTV=
TEDXJP=
LIBRISPEECH=
FSC=
MINI_LIBRISPEECH=downloads
LIBRITTS=
LJSPEECH=downloads
NSC=
JMD=downloads
JSSS=downloads
JSUT=downloads
JVS=downloads
KSS=
SPGISPEECH=
SWBD=
TIMIT=$(realpath ../../../../TIMIT)
VOXFORGE=downloads
AMI=
COMMONVOICE=downloads
BABEL_101=
BABEL_102=
BABEL_103=
BABEL_104=
BABEL_105=
BABEL_106=
BABEL_107=
BABEL_201=
BABEL_202=
BABEL_203=
BABEL_204=
BABEL_205=
BABEL_206=
BABEL_207=
BABEL_301=
BABEL_302=
BABEL_303=
BABEL_304=
BABEL_305=
BABEL_306=
BABEL_307=
BABEL_401=
BABEL_402=
BABEL_403=
BABEL_404=
PUEBLA_NAHUATL=
TEDLIUM3=downloads
VCTK=downloads
VIVOS=downloads
YESNO=downloads
YOLOXOCHITL_MIXTEC=downloads
HOW2_TEXT=downloads/how2-300h-v1
HOW2_FEATS=downloads/fbank_pitch_181516
ZEROTH_KOREAN=downloads
JAVA=downloads
RU_OPEN_STT=downloads
RUSLAN=downloads
SIWIS=downloads
GIGASPEECH=
NOISY_SPEECH=
NOISY_REVERBERANT_SPEECH=
LRS2=
SUNDA=downloads
CMU_INDIC=downloads
<<<<<<< HEAD
MUCS_SUBTASK2=downloads
=======
MUCS_SUBTASK1=downloads
>>>>>>> b6197a66

# For only JHU environment
if [[ "$(hostname -d)" == clsp.jhu.edu ]]; then
    AISHELL=
    AN4=
    DIRHA_ENGLISH_PHDEV=
    DIRHA_WSJ=
    DIRHA_WSJ_PROCESSED="${PWD}/data/local/dirha_wsj_processed"  # Output file path
    DNS=
    WSJ0=
    WSJ1=
    WSJCAM0=/export/corpora3/LDC/LDC95S24/wsjcam0
    REVERB=/export/corpora5/REVERB_2014/REVERB
    REVERB_OUT="${PWD}/REVERB"  # Output file path
    CHIME3=
    CHIME4=
    CSJDATATOP=/export/corpora5/CSJ/USB
    CSJVER=usb  ## Set your CSJ format (dvd or usb).
                ## Usage    :
                ## Case DVD : We assume CSJ DVDs are copied in this directory with the names dvd1, dvd2,...,dvd17.
                ##            Necessary directory is dvd3 - dvd17.
                ##            e.g. $ ls $CSJDATATOP(DVD) => 00README.txt dvd1 dvd2 ... dvd17
                ##
                ## Case USB : Necessary directory is MORPH/SDB and WAV
                ##            e.g. $ ls $CSJDATATOP(USB) => 00README.txt DOC MORPH ... WAV fileList.csv
                ## Case merl :MERL setup. Necessary directory is WAV and sdb
    CSMSC=downloads
    HKUST1=
    HKUST2=
    HUI_ACG=downloads
    LABOROTV=
    TEDXJP=
    LIBRISPEECH=
    FSC=
    MINI_LIBRISPEECH=downloads
    LIBRITTS=
    LJSPEECH=downloads
    JMD=downloads
    JSSS=downloads
    JSUT=downloads
    JVS=downloads
    KSS=
    TIMIT=
    VOXFORGE=
    AMI=/export/corpora4/ami/amicorpus
    COMMONVOICE=downloads
    BABEL_101=/export/babel/data/101-cantonese
    BABEL_102=/export/babel/data/102-assamese
    BABEL_103=/export/babel/data/103-bengali
    BABEL_104=/export/babel/data/104-pashto
    BABEL_105=/export/babel/data/105-turkish
    BABEL_106=/export/babel/data/106-tagalog
    BABEL_107=/export/babel/data/107-vietnamese
    BABEL_201=/export/babel/data/201-haitian
    BABEL_202=/export/babel/data/202-swahili/IARPA-babel202b-v1.0d-build/BABEL_OP2_202
    BABEL_203=/export/babel/data/203-lao
    BABEL_204=/export/babel/data/204-tamil
    BABEL_205=/export/babel/data/205-kurmanji/IARPA-babel205b-v1.0a-build/BABEL_OP2_205
    BABEL_206=/export/babel/data/206-zulu
    BABEL_207=/export/babel/data/207-tokpisin/IARPA-babel207b-v1.0e-build/BABEL_OP2_207
    BABEL_301=/export/babel/data/301-cebuano/IARPA-babel301b-v2.0b-build/BABEL_OP2_301
    BABEL_302=/export/babel/data/302-kazakh/IARPA-babel302b-v1.0a-build/BABEL_OP2_302
    BABEL_303=/export/babel/data/303-telugu/IARPA-babel303b-v1.0a-build/BABEL_OP2_303
    BABEL_304=/export/babel/data/304-lithuanian/IARPA-babel304b-v1.0b-build/BABEL_OP2_304
    BABEL_305=/export/babel/data/305-guarani/IARPA-babel305b-v1.0b-build/BABEL_OP3_305
    BABEL_306=/export/babel/data/306-igbo/IARPA-babel306b-v2.0c-build/BABEL_OP3_306
    BABEL_307=/export/babel/data/307-amharic/IARPA-babel307b-v1.0b-build/BABEL_OP3_307
    BABEL_401=/export/babel/data/401-mongolian/IARPA-babel401b-v2.0b-build/BABEL_OP3_401
    BABEL_402=/export/babel/data/402-javanese/IARPA-babel402b-v1.0b-build/BABEL_OP3_402
    BABEL_403=/export/babel/data/403-dholuo/IARPA-babel403b-v1.0b-build/BABEL_OP3_403
    BABEL_404=/export/corpora/LDC/LDC2016S12/IARPA_BABEL_OP3_404
    PUEBLA_NAHUATL=
    TEDLIUM3=downloads
    VCTK=downloads
    VIVOS=
    YESNO=
    YOLOXOCHITL_MIXTEC=downloads
    HOW2_TEXT=
    HOW2_FEATS=
    ZEROTH_KOREAN=downloads
    LRS2=
    JAVA=
    RU_OPEN_STT=downloads
    RUSLAN=downloads
    SIWIS=downloads
    SUNDA=
    CMU_INDIC=
<<<<<<< HEAD
    MUCS_SUBTASK2=downloads
=======
    MUCS_SUBTASK1=downloads

>>>>>>> b6197a66
fi<|MERGE_RESOLUTION|>--- conflicted
+++ resolved
@@ -91,11 +91,8 @@
 LRS2=
 SUNDA=downloads
 CMU_INDIC=downloads
-<<<<<<< HEAD
+MUCS_SUBTASK1=downloads
 MUCS_SUBTASK2=downloads
-=======
-MUCS_SUBTASK1=downloads
->>>>>>> b6197a66
 
 # For only JHU environment
 if [[ "$(hostname -d)" == clsp.jhu.edu ]]; then
@@ -183,10 +180,6 @@
     SIWIS=downloads
     SUNDA=
     CMU_INDIC=
-<<<<<<< HEAD
+    MUCS_SUBTASK1=downloads
     MUCS_SUBTASK2=downloads
-=======
-    MUCS_SUBTASK1=downloads
-
->>>>>>> b6197a66
 fi