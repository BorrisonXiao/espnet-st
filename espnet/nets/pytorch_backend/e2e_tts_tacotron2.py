#!/usr/bin/env python3
# -*- coding: utf-8 -*-

# Copyright 2018 Nagoya University (Tomoki Hayashi)
#  Apache 2.0  (http://www.apache.org/licenses/LICENSE-2.0)

import logging

from distutils.util import strtobool

import numpy as np
import torch
import torch.nn.functional as F

from espnet.nets.pytorch_backend.rnn.attentions import AttForward
from espnet.nets.pytorch_backend.rnn.attentions import AttForwardTA
from espnet.nets.pytorch_backend.rnn.attentions import AttLoc
from espnet.nets.pytorch_backend.tacotron2.cbhg import CBHG
from espnet.nets.pytorch_backend.tacotron2.decoder import Decoder
from espnet.nets.pytorch_backend.tacotron2.encoder import Encoder
from espnet.nets.tts_interface import TTSInterface


def make_non_pad_mask(lengths):
    """Function to make tensor mask containing indices of the non-padded part

    e.g.: lengths = [5, 3, 2]
          mask = [[1, 1, 1, 1 ,1],
                  [1, 1, 1, 0, 0],
                  [1, 1, 0, 0, 0]]

    :param list lengths: list of lengths (B)
    :return: mask tensor containing indices of non-padded part (B, Tmax)
    :rtype: torch.Tensor
    """
    if not isinstance(lengths, list):
        lengths = lengths.tolist()
    bs = int(len(lengths))
    maxlen = int(max(lengths))
    seq_range = torch.arange(0, maxlen, dtype=torch.int64)
    seq_range_expand = seq_range.unsqueeze(0).expand(bs, maxlen)
    seq_length_expand = seq_range_expand.new(lengths).unsqueeze(-1)
    return seq_range_expand < seq_length_expand


class CBHGLoss(torch.nn.Module):
    """Loss function for CBHG module

    :param Namespace args: argments containing following attributes
        (bool) use_masking: whether to mask padded part in loss calculation
    """

    def __init__(self, args):
        super(CBHGLoss, self).__init__()
        self.reduction_factor = args.reduction_factor
        self.use_masking = args.use_masking

    def forward(self, cbhg_outs, spcs, olens):
        """CBHG loss forward computation

        :param torch.Tensor cbhg_outs: cbhg outputs (B, Lmax, spc_dim)
        :param torch.Tensor before_outs: groundtruth of spectrogram (B, Lmax, spc_dim)
        :param list olens: batch of the lengths of each target (B)
        :return: l1 loss value
        :rtype: torch.Tensor
        :return: mean square error loss value
        :rtype: torch.Tensor
        """
        # perform masking for padded values
        if self.use_masking:
            mask = make_non_pad_mask(olens).unsqueeze(-1).to(spcs.device)
            spcs = spcs.masked_select(mask)
            cbhg_outs = cbhg_outs.masked_select(mask)

        # calculate loss
        cbhg_l1_loss = F.l1_loss(cbhg_outs, spcs)
        cbhg_mse_loss = F.mse_loss(cbhg_outs, spcs)

        return cbhg_l1_loss, cbhg_mse_loss


class Tacotron2Loss(torch.nn.Module):
    """Tacotron2 loss function

    :param Namespace args: argments containing following attributes
        (bool) use_masking: whether to mask padded part in loss calculation
        (float) bce_pos_weight: weight of positive sample of stop token (only for use_masking=True)
    """

    def __init__(self, args):
        super(Tacotron2Loss, self).__init__()
        self.use_masking = args.use_masking
        self.bce_pos_weight = args.bce_pos_weight

    def forward(self, after_outs, before_outs, logits, ys, labels, olens):
        """Tacotron2 loss forward computation

        :param torch.Tensor after_outs: outputs with postnets (B, Lmax, odim)
        :param torch.Tensor before_outs: outputs without postnets (B, Lmax, odim)
        :param torch.Tensor logits: stop logits (B, Lmax)
        :param torch.Tensor ys: batch of padded target features (B, Lmax, odim)
        :param torch.Tensor labels: batch of the sequences of stop token labels (B, Lmax)
        :param list olens: batch of the lengths of each target (B)
        :return: l1 loss value
        :rtype: torch.Tensor
        :return: mean square error loss value
        :rtype: torch.Tensor
        :return: binary cross entropy loss value
        :rtype: torch.Tensor
        """
        # perform masking for padded values
        if self.use_masking:
            mask = make_non_pad_mask(olens).unsqueeze(-1).to(ys.device)
            ys = ys.masked_select(mask)
            after_outs = after_outs.masked_select(mask)
            before_outs = before_outs.masked_select(mask)
            labels = labels.masked_select(mask[:, :, 0])
            logits = logits.masked_select(mask[:, :, 0])

        # calculate loss
        l1_loss = F.l1_loss(after_outs, ys) + F.l1_loss(before_outs, ys)
        mse_loss = F.mse_loss(after_outs, ys) + F.mse_loss(before_outs, ys)
        bce_loss = F.binary_cross_entropy_with_logits(
            logits, labels, pos_weight=torch.tensor(self.bce_pos_weight, device=ys.device))

        return l1_loss, mse_loss, bce_loss


class Tacotron2(TTSInterface, torch.nn.Module):
    """Tacotron2 based Seq2Seq converts chars to features

    :param int idim: dimension of the inputs
    :param int odim: dimension of the outputs
    :param Namespace args: argments containing following attributes
        (int) spk_embed_dim: dimension of the speaker embedding
        (int) embed_dim: dimension of character embedding
        (int) elayers: the number of encoder blstm layers
        (int) eunits: the number of encoder blstm units
        (int) econv_layers: the number of encoder conv layers
        (int) econv_filts: the number of encoder conv filter size
        (int) econv_chans: the number of encoder conv filter channels
        (int) dlayers: the number of decoder lstm layers
        (int) dunits: the number of decoder lstm units
        (int) prenet_layers: the number of prenet layers
        (int) prenet_units: the number of prenet units
        (int) postnet_layers: the number of postnet layers
        (int) postnet_filts: the number of postnet filter size
        (int) postnet_chans: the number of postnet filter channels
        (str) output_activation: the name of activation function for outputs
        (int) adim: the number of dimension of mlp in attention
        (int) aconv_chans: the number of attention conv filter channels
        (int) aconv_filts: the number of attention conv filter size
        (bool) cumulate_att_w: whether to cumulate previous attention weight
        (bool) use_batch_norm: whether to use batch normalization
        (bool) use_concate: whether to concatenate encoder embedding with decoder lstm outputs
        (float) dropout_rate: dropout rate
        (float) zoneout_rate: zoneout rate
        (int) reduction_factor: reduction factor
        (bool) use_cbhg: whether to use CBHG module
        (int) cbhg_conv_bank_layers: the number of convoluional banks in CBHG
        (int) cbhg_conv_bank_chans: the number of channels of convolutional bank in CBHG
        (int) cbhg_proj_filts: the number of filter size of projection layeri in CBHG
        (int) cbhg_proj_chans: the number of channels of projection layer in CBHG
        (int) cbhg_highway_layers: the number of layers of highway network in CBHG
        (int) cbhg_highway_units: the number of units of highway network in CBHG
        (int) cbhg_gru_units: the number of units of GRU in CBHG
        (bool) use_masking: whether to mask padded part in loss calculation
        (float) bce_pos_weight: weight of positive sample of stop token (only for use_masking=True)
    """

    @staticmethod
    def add_arguments(parser):
        # encoder
        parser.add_argument('--embed-dim', default=512, type=int,
                            help='Number of dimension of embedding')
        parser.add_argument('--elayers', default=1, type=int,
                            help='Number of encoder layers')
        parser.add_argument('--eunits', '-u', default=512, type=int,
                            help='Number of encoder hidden units')
        parser.add_argument('--econv-layers', default=3, type=int,
                            help='Number of encoder convolution layers')
        parser.add_argument('--econv-chans', default=512, type=int,
                            help='Number of encoder convolution channels')
        parser.add_argument('--econv-filts', default=5, type=int,
                            help='Filter size of encoder convolution')
        # attention
        parser.add_argument('--atype', default="location", type=str,
                            choices=["forward_ta", "forward", "location"],
                            help='Type of attention mechanism')
        parser.add_argument('--adim', default=512, type=int,
                            help='Number of attention transformation dimensions')
        parser.add_argument('--aconv-chans', default=32, type=int,
                            help='Number of attention convolution channels')
        parser.add_argument('--aconv-filts', default=15, type=int,
                            help='Filter size of attention convolution')
        parser.add_argument('--cumulate-att-w', default=True, type=strtobool,
                            help="Whether or not to cumulate attention weights")
        # decoder
        parser.add_argument('--dlayers', default=2, type=int,
                            help='Number of decoder layers')
        parser.add_argument('--dunits', default=1024, type=int,
                            help='Number of decoder hidden units')
        parser.add_argument('--prenet-layers', default=2, type=int,
                            help='Number of prenet layers')
        parser.add_argument('--prenet-units', default=256, type=int,
                            help='Number of prenet hidden units')
        parser.add_argument('--postnet-layers', default=5, type=int,
                            help='Number of postnet layers')
        parser.add_argument('--postnet-chans', default=512, type=int,
                            help='Number of postnet channels')
        parser.add_argument('--postnet-filts', default=5, type=int,
                            help='Filter size of postnet')
        parser.add_argument('--output-activation', default=None, type=str, nargs='?',
                            help='Output activation function')
        # cbhg
        parser.add_argument('--use-cbhg', default=False, type=strtobool,
                            help='Whether to use CBHG module')
        parser.add_argument('--cbhg-conv-bank-layers', default=8, type=int,
                            help='Number of convoluional bank layers in CBHG')
        parser.add_argument('--cbhg-conv-bank-chans', default=128, type=int,
                            help='Number of convoluional bank channles in CBHG')
        parser.add_argument('--cbhg-conv-proj-filts', default=3, type=int,
                            help='Filter size of convoluional projection layer in CBHG')
        parser.add_argument('--cbhg-conv-proj-chans', default=256, type=int,
                            help='Number of convoluional projection channels in CBHG')
        parser.add_argument('--cbhg-highway-layers', default=4, type=int,
                            help='Number of highway layers in CBHG')
        parser.add_argument('--cbhg-highway-units', default=128, type=int,
                            help='Number of highway units in CBHG')
        parser.add_argument('--cbhg-gru-units', default=256, type=int,
                            help='Number of GRU units in CBHG')
        # model (parameter) related
        parser.add_argument('--use-batch-norm', default=True, type=strtobool,
                            help='Whether to use batch normalization')
        parser.add_argument('--use-concate', default=True, type=strtobool,
                            help='Whether to concatenate encoder embedding with decoder outputs')
        parser.add_argument('--use-residual', default=True, type=strtobool,
                            help='Whether to use residual connection in conv layer')
        parser.add_argument('--dropout-rate', default=0.5, type=float,
                            help='Dropout rate')
        parser.add_argument('--zoneout-rate', default=0.1, type=float,
                            help='Zoneout rate')
        parser.add_argument('--reduction-factor', default=1, type=int,
                            help='Reduction factor')
        # loss related
        parser.add_argument('--use-masking', default=False, type=strtobool,
                            help='Whether to use masking in calculation of loss')
        parser.add_argument('--bce-pos-weight', default=20.0, type=float,
                            help='Positive sample weight in BCE calculation (only for use-masking=True)')
        return

    def __init__(self, idim, odim, args):
        # initialize base classes
        TTSInterface.__init__(self)
        torch.nn.Module.__init__(self)

        # store hyperparameters
        self.idim = idim
        self.odim = odim
        self.spk_embed_dim = args.spk_embed_dim
        self.cumulate_att_w = args.cumulate_att_w
        self.reduction_factor = args.reduction_factor
        self.use_cbhg = args.use_cbhg

        # define activation function for the final output
        if args.output_activation is None:
            self.output_activation_fn = None
        elif hasattr(F, args.output_activation):
            self.output_activation_fn = getattr(F, args.output_activation)
        else:
            raise ValueError('there is no such an activation function. (%s)' % args.output_activation)

        # set padding idx
        padding_idx = 0

        # define network modules
        self.enc = Encoder(idim=idim,
                           embed_dim=args.embed_dim,
                           elayers=args.elayers,
                           eunits=args.eunits,
                           econv_layers=args.econv_layers,
                           econv_chans=args.econv_chans,
                           econv_filts=args.econv_filts,
                           use_batch_norm=args.use_batch_norm,
<<<<<<< HEAD
                           dropout_rate=args.dropout_rate)
=======
                           dropout_rate=args.dropout_rate,
                           padding_idx=padding_idx)
>>>>>>> 2f5c33a7
        dec_idim = args.eunits if args.spk_embed_dim is None else args.eunits + args.spk_embed_dim
        if args.atype == "location":
            att = AttLoc(dec_idim,
                         args.dunits,
                         args.adim,
                         args.aconv_chans,
                         args.aconv_filts)
        elif args.atype == "forward":
            att = AttForward(dec_idim,
                             args.dunits,
                             args.adim,
                             args.aconv_chans,
                             args.aconv_filts)
            if self.cumulate_att_w:
                logging.warning("cumulation of attention weights is disabled in forward attention.")
                self.cumulate_att_w = False
        elif args.atype == "forward_ta":
            att = AttForwardTA(dec_idim,
                               args.dunits,
                               args.adim,
                               args.aconv_chans,
                               args.aconv_filts,
                               odim)
            if self.cumulate_att_w:
                logging.warning("cumulation of attention weights is disabled in forward attention.")
                self.cumulate_att_w = False
        else:
            raise NotImplementedError("Support only location or forward")
        self.dec = Decoder(idim=dec_idim,
                           odim=odim,
                           att=att,
                           dlayers=args.dlayers,
                           dunits=args.dunits,
                           prenet_layers=args.prenet_layers,
                           prenet_units=args.prenet_units,
                           postnet_layers=args.postnet_layers,
                           postnet_chans=args.postnet_chans,
                           postnet_filts=args.postnet_filts,
                           output_activation_fn=self.output_activation_fn,
                           cumulate_att_w=self.cumulate_att_w,
                           use_batch_norm=args.use_batch_norm,
                           use_concate=args.use_concate,
                           dropout_rate=args.dropout_rate,
                           zoneout_rate=args.zoneout_rate,
                           reduction_factor=args.reduction_factor)
        self.taco2_loss = Tacotron2Loss(args)
        if self.use_cbhg:
            self.cbhg = CBHG(idim=odim,
                             odim=args.spc_dim,
                             conv_bank_layers=args.cbhg_conv_bank_layers,
                             conv_bank_chans=args.cbhg_conv_bank_chans,
                             conv_proj_filts=args.cbhg_conv_proj_filts,
                             conv_proj_chans=args.cbhg_conv_proj_chans,
                             highway_layers=args.cbhg_highway_layers,
                             highway_units=args.cbhg_highway_units,
                             gru_units=args.cbhg_gru_units)
            self.cbhg_loss = CBHGLoss(args)

    def forward(self, xs, ilens, ys, labels, olens, spembs=None, spcs=None, *args, **kwargs):
        """Tacotron2 forward computation

        :param torch.Tensor xs: batch of padded character ids (B, Tmax)
        :param torch.Tensor ilens: list of lengths of each input batch (B)
        :param torch.Tensor ys: batch of padded target features (B, Lmax, odim)
        :param torch.Tensor olens: batch of the lengths of each target (B)
        :param torch.Tensor spembs: batch of speaker embedding vector (B, spk_embed_dim)
        :param torch.Tensor spcs: batch of groundtruth spectrogram (B, Lmax, spc_dim)
        :return: loss value
        :rtype: torch.Tensor
        """
        # check ilens type (should be list of int)
        if isinstance(ilens, torch.Tensor) or isinstance(ilens, np.ndarray):
            ilens = list(map(int, ilens))

        # remove unnecessary padded part (for multi-gpus)
        max_in = max(ilens)
        max_out = max(olens)
        if max_in != xs.shape[1]:
            xs = xs[:, :max_in]
        if max_out != ys.shape[1]:
            ys = ys[:, :max_out]
            labels = labels[:, :max_out]

        # calculate tacotron2 outputs
        hs, hlens = self.enc(xs, ilens)
        if self.spk_embed_dim is not None:
            spembs = F.normalize(spembs).unsqueeze(1).expand(-1, hs.size(1), -1)
            hs = torch.cat([hs, spembs], dim=-1)
        after_outs, before_outs, logits = self.dec(hs, hlens, ys)

        # modifiy mod part of groundtruth
        if self.reduction_factor > 1:
            olens = [olen - olen % self.reduction_factor for olen in olens]
            max_out = max(olens)
            ys = ys[:, :max_out]
            labels = labels[:, :max_out]
            labels[:, -1] = 1.0  # make sure at least one frame has 1

        # caluculate taco2 loss
        l1_loss, mse_loss, bce_loss = self.taco2_loss(
            after_outs, before_outs, logits, ys, labels, olens)
        loss = l1_loss + mse_loss + bce_loss
        report_keys = []
        report_keys += [
            {'l1_loss': l1_loss.item()},
            {'mse_loss': mse_loss.item()},
            {'bce_loss': bce_loss.item()},
        ]

        if self.use_cbhg:
            # remove unnecessary padded part (for multi-gpus)
            if max_out != spcs.shape[1]:
                spcs = spcs[:, :max_out]

            # caluculate cbhg outputs & loss and report them
            cbhg_outs, _ = self.cbhg(after_outs, olens)
            cbhg_l1_loss, cbhg_mse_loss = self.cbhg_loss(cbhg_outs, spcs, olens)
            loss = loss + cbhg_l1_loss + cbhg_mse_loss
            report_keys += [
                {'cbhg_l1_loss': cbhg_l1_loss.item()},
                {'cbhg_mse_loss': cbhg_mse_loss.item()},
            ]

        report_keys += [{'loss': loss.item()}]
        self.reporter.report(report_keys)

        return loss

    def inference(self, x, inference_args, spemb=None, *args, **kwargs):
        """Generates the sequence of features given the sequences of characters

        :param torch.Tensor x: the sequence of characters (T)
        :param Namespace inference_args: argments containing following attributes
            (float) threshold: threshold in inference
            (float) minlenratio: minimum length ratio in inference
            (float) maxlenratio: maximum length ratio in inference
        :param torch.Tensor spemb: speaker embedding vector (spk_embed_dim)
        :return: the sequence of features (L, odim)
        :rtype: torch.Tensor
        :return: the sequence of stop probabilities (L)
        :rtype: torch.Tensor
        :return: the sequence of attention weight (L, T)
        :rtype: torch.Tensor
        """
        # get options
        threshold = inference_args.threshold
        minlenratio = inference_args.minlenratio
        maxlenratio = inference_args.maxlenratio

        # inference
        h = self.enc.inference(x)
        if self.spk_embed_dim is not None:
            spemb = F.normalize(spemb, dim=0).unsqueeze(0).expand(h.size(0), -1)
            h = torch.cat([h, spemb], dim=-1)
        outs, probs, att_ws = self.dec.inference(h, threshold, minlenratio, maxlenratio)

        if self.use_cbhg:
            cbhg_outs = self.cbhg.inference(outs)
            return cbhg_outs, probs, att_ws
        else:
            return outs, probs, att_ws

    def calculate_all_attentions(self, xs, ilens, ys, spembs=None, *args, **kwargs):
        """Tacotron2 attention weight computation

        :param torch.Tensor xs: batch of padded character ids (B, Tmax)
        :param torch.Tensor ilens: list of lengths of each input batch (B)
        :param torch.Tensor ys: batch of padded target features (B, Lmax, odim)
        :param torch.Tensor spembs: batch of speaker embedding vector (B, spk_embed_dim)
        :return: attention weights (B, Lmax, Tmax)
        :rtype: numpy array
        """
        # check ilens type (should be list of int)
        if isinstance(ilens, torch.Tensor) or isinstance(ilens, np.ndarray):
            ilens = list(map(int, ilens))

        self.eval()
        with torch.no_grad():
            hs, hlens = self.enc(xs, ilens)
            if self.spk_embed_dim is not None:
                spembs = F.normalize(spembs).unsqueeze(1).expand(-1, hs.size(1), -1)
                hs = torch.cat([hs, spembs], dim=-1)
            att_ws = self.dec.calculate_all_attentions(hs, hlens, ys)
        self.train()

        return att_ws.cpu().numpy()

    @property
    def base_plot_keys(self):
        """base key names to plot during training. keys should match what `chainer.reporter` reports

        if you add the key `loss`, the reporter will report `main/loss` and `validation/main/loss` values.
        also `loss.png` will be created as a figure visulizing `main/loss` and `validation/main/loss` values.

        :rtype list[str] plot_keys: base keys to plot during training
        """
        plot_keys = ['loss', 'l1_loss', 'mse_loss', 'bce_loss']
        if self.use_cbhg:
            plot_keys += ['cbhg_l1_loss', 'cbhg_mse_loss']
        return plot_keys<|MERGE_RESOLUTION|>--- conflicted
+++ resolved
@@ -282,12 +282,8 @@
                            econv_chans=args.econv_chans,
                            econv_filts=args.econv_filts,
                            use_batch_norm=args.use_batch_norm,
-<<<<<<< HEAD
-                           dropout_rate=args.dropout_rate)
-=======
                            dropout_rate=args.dropout_rate,
                            padding_idx=padding_idx)
->>>>>>> 2f5c33a7
         dec_idim = args.eunits if args.spk_embed_dim is None else args.eunits + args.spk_embed_dim
         if args.atype == "location":
             att = AttLoc(dec_idim,
